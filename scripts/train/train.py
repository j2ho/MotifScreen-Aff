# train.py
#!/usr/bin/env python

import os
import sys
import numpy as np
from os.path import join, isdir
import torch
import time
import dgl
import argparse
import contextlib

# DDP related modules
import torch.multiprocessing as mp
import torch.distributed as dist
from torch.nn.parallel import DistributedDataParallel as DDP

from src.data.dataset import TrainingDataSet, collate 
from src.model.models.msk1 import EndtoEndModel as MSK_1
from src.model.models.msk_ab import EndtoEndModel as MSK_ablation

from scripts.train.utils import count_parameters, to_cuda, calc_AUC
import src.model.loss.losses as Loss
from configs.config_loader import load_config, load_config_with_base, Config #

import warnings
warnings.filterwarnings("ignore", message="sourceTensor.clone")

import wandb

def load_params(rank, config: Config): 
    """Load model, optimizer, and training state"""
    device = torch.device(f"cuda:{rank}" if torch.cuda.is_available() else "cpu")

    if config.version == "v1.0":
        if not config.training.silent:
            print("Loading MSK_1 model")
        model = MSK_1(config)
    elif config.version == "ablation":
        if not config.training.silent:
<<<<<<< HEAD
            print("Loading MSK_2 model")
        model = MSK_2(config)

=======
            print("Loading MSK_ablation model")
        model = MSK_ablation(config)
>>>>>>> 061ed378
    model.to(device)

    train_loss_empty = {
        "total": [], "CatP": [], "CatN": [], "CatCont": [], "NormPenalty": [],
        "Str": [], "StrMAE": [], "StrPair": [], "KeyatmAttmap": [],
        "Screen": [], "ScreenC": [], "ScreenR": []
        }
    valid_loss_empty = {
        "total": [], "CatP": [], "CatN": [], "CatCont": [], "NormPenalty": [],
        "Str": [], "StrMAE": [], "StrPair": [], "KeyatmAttmap": [],
        "Screen": [], "ScreenC": [], "ScreenR": []
        }
    epoch = 0

<<<<<<< HEAD
    # Access learning rate via config.training.lr
    optimizer = torch.optim.Adam(model.parameters(), lr=config.training.lr)
=======
    optimizer = torch.optim.Adam(
        model.parameters(), 
        lr=config.training.lr,
        weight_decay=config.training.weight_decay
    )
    
    scheduler = None
    if config.training.scheduler.use_scheduler:
        if config.training.scheduler.scheduler_type == "ReduceLROnPlateau":
            scheduler = torch.optim.lr_scheduler.ReduceLROnPlateau(
                optimizer, 
                mode='min', 
                factor=config.training.scheduler.factor,
                patience=config.training.scheduler.patience,
                verbose=True,
                min_lr=config.training.scheduler.min_lr,
                threshold=config.training.scheduler.threshold
            )
        elif config.training.scheduler.scheduler_type == "StepLR":
            scheduler = torch.optim.lr_scheduler.StepLR(
                optimizer,
                step_size=config.training.scheduler.step_size,
                gamma=config.training.scheduler.gamma
            )
        elif config.training.scheduler.scheduler_type == "CosineAnnealingLR":
            scheduler = torch.optim.lr_scheduler.CosineAnnealingLR(
                optimizer,
                T_max=config.training.scheduler.T_max
            )
        else:
            print(f"Unknown scheduler type: {config.training.scheduler.scheduler_type}. No scheduler will be used.")
    else:
        print("Scheduler disabled in config.")
>>>>>>> 061ed378

    # Checkpoint path uses config.modelname and config.version
    checkpoint_path = join("models", f"{config.modelname}{config.version}", "model.pkl")
    # Access load_checkpoint via config.training.load_checkpoint
    if os.path.exists(checkpoint_path) and config.training.load_checkpoint:
        if not config.training.silent:
            print("Loading a checkpoint")
        checkpoint = torch.load(checkpoint_path, map_location=device)

        trained_dict = {}
        model_dict = model.state_dict()
        model_keys = list(model_dict.keys())

        for key in checkpoint["model_state_dict"]:
            if key in model_keys:
                wts = checkpoint["model_state_dict"][key]
                if wts.shape == model_dict[key].shape:
                    trained_dict[key] = wts
                else:
                    print("skip", key)

        nnew, nexist = 0, 0
        for key in model_keys:
            if key not in trained_dict:
                nnew += 1
                print("new", key)
            else:
                nexist += 1

        model.load_state_dict(trained_dict, strict=False)

        epoch = checkpoint["epoch"] + 1
        train_loss = checkpoint["train_loss"]
        valid_loss = checkpoint["valid_loss"]

        for key in train_loss_empty:
            if key not in train_loss:
                train_loss[key] = []
        for key in valid_loss_empty:
            if key not in valid_loss:
                valid_loss[key] = []

        if not config.training.silent:
            print("Restarting at epoch", epoch)

    else:
        if not config.training.silent:
            print("Training a new model")
        train_loss = train_loss_empty
        valid_loss = valid_loss_empty

        model_dir = join("models", f"{config.modelname}{config.version}")
        if not isdir(model_dir):
            if not config.training.silent:
                print("Creating a new dir at", model_dir)
            os.makedirs(model_dir, exist_ok=True)

    if epoch == 0:
        for i, (name, layer) in enumerate(model.named_modules()):
            if isinstance(layer, torch.nn.Linear) and \
               ("class" in name or 'Xform' in name):
                layer.weight.data *= 0.1

    if rank == 0:
        print("Nparams:", count_parameters(model))
        print("Loaded")

    return model, optimizer, epoch, train_loss, valid_loss


<<<<<<< HEAD
def load_data(txt_file, world_size, rank, main_config: Config, static: bool): # Type hint for config is now your main Config
=======
def load_data(txt_file, world_size, rank, main_config: Config): 
>>>>>>> 061ed378
    """Load dataset using grouped configuration"""
    from torch.utils import data

    # Parse training data file
    targets = []
    ligands = []
    weights = {}

    print(f"Loading training data from: {txt_file}")
    with open(txt_file, 'r') as f:
        for line in f:
            if line.startswith('#'):
                continue

            parts = line.strip().split()

            target = parts[0]
            active_ligand = parts[1]
            mol2_file_type = parts[2]
            # Optional weight
            if len(parts) > 3:
                weights[target.split('/')[-1]] = float(parts[3])
            else:
                weights[target.split('/')[-1]] = 1.0

            targets.append(target)
            ligands.append((active_ligand, mol2_file_type))

    print(f"Loaded {len(targets)} samples from {txt_file}")

    # Pass the main config object directly
    dataset = TrainingDataSet(
        targets=targets, # 'targets' and 'ligands' need to be defined outside this snippet's scope
        ligands=ligands, # Same for 'ligands'
        config=main_config, # Pass the entire main config object
        static=static
    )

    # Dataloader parameters now come from main_config.dataloader
    dataloader_params = {
        'shuffle': main_config.dataloader.shuffle,
        'num_workers': main_config.dataloader.num_workers,
        'pin_memory': main_config.dataloader.pin_memory,
        'collate_fn': collate,
        'batch_size': main_config.dataloader.batch_size
    }

    # DDP logic uses main_config.training.ddp
    if main_config.training.ddp:
        sampler = data.distributed.DistributedSampler(dataset, num_replicas=world_size, rank=rank)
        dataloader = data.DataLoader(dataset, sampler=sampler, **dataloader_params)
    else:
        dataloader = data.DataLoader(dataset, **dataloader_params)

    return dataloader, weights # 'weights' needs to be defined outside this snippet's scope


def train_one_epoch(model, optimizer, loader, rank, epoch, is_train, config: Config, weights, global_step=0):
    """Train for one epoch"""
    temp_loss = {
        "total": [], "CatP": [], "CatN": [], "CatCont": [], "NormPenalty": [],
        "Str": [], "StrMAE": [], "StrPair": [], "KeyatmAttmap": [],
        "Screen": [], "ScreenC": [], "ScreenR": []
        }

    b_count, e_count = 0, 0
    # Access accumulation_steps from config.training
    accum = config.training.accumulation_steps
    if config.training.debug: # Access debug from config.training
        accum = 1
    device = torch.device(f"cuda:{rank}" if torch.cuda.is_available() else "cpu")

    Pt = {'chembl': [], 'biolip': [], 'pdbbind': [], 'dude': []}
    Pf = {'chembl': [], 'biolip': [], 'pdbbind': [], 'dude': []}

    for i, inputs in enumerate(loader):
        if inputs is None:
            e_count += 1
            continue

        (Grec, Glig, cats, masks, keyxyz, keyidx, blabel, info) = inputs
        grididx = info['grididx']
        if any(x is None for x in (Grec, Glig, keyidx, grididx)):
            e_count += 1
            continue

        with torch.cuda.amp.autocast(config.training.amp):
            sync_context = model.no_sync() if hasattr(model, 'no_sync') else contextlib.nullcontext()
            with sync_context:
                t0 = time.time()

                Glig = to_cuda(Glig, device)
                keyxyz = to_cuda(keyxyz, device)
                keyidx = to_cuda(keyidx, device)
                nK = info['nK'].to(device)
                blabel = to_cuda(blabel, device)

                Grec = to_cuda(Grec, device)
                pnames = info["pname"]
                source = info['source'][0]
                grid = info['grid'].to(device)
                eval_struct = info['eval_struct'][0]
                grididx = grididx.to(device)

                t1 = time.time()
                keyxyz_pred, key_pairdist_pred, rec_key_z, motif_pred, bind_pred, absaff_pred = model(
                    Grec, Glig, keyidx, grididx,
                    gradient_checkpoint=is_train,
                    drop_out=is_train
                )

                if motif_pred is None:
                    continue

                # Early NaN detection after model forward pass
                nan_detected = False
                if keyxyz_pred is not None and torch.isnan(keyxyz_pred).any():
                    print(f"NaN detected in keyxyz_pred at epoch {epoch}, batch {b_count}")
                    nan_detected = True
                if key_pairdist_pred is not None and torch.isnan(key_pairdist_pred).any():
                    print(f"NaN detected in key_pairdist_pred at epoch {epoch}, batch {b_count}")
                    nan_detected = True
                if rec_key_z is not None and torch.isnan(rec_key_z).any():
                    print(f"NaN detected in rec_key_z at epoch {epoch}, batch {b_count}")
                    nan_detected = True
                if motif_pred is not None and torch.isnan(motif_pred).any():
                    print(f"NaN detected in motif_pred at epoch {epoch}, batch {b_count}")
                    nan_detected = True
                if bind_pred is not None:
                    for i, bp in enumerate(bind_pred):
                        if bp is not None and torch.isnan(bp).any():
                            print(f"NaN detected in bind_pred[{i}] at epoch {epoch}, batch {b_count}")
                            nan_detected = True
                
                if nan_detected:
                    print(f"Skipping batch {b_count} due to NaN in model outputs")
                    continue

                l_cat_pos = torch.tensor(0.0, device=device)
                l_cat_neg = torch.tensor(0.0, device=device)
                l_cat_contrast = torch.tensor(0.0, device=device)
                motif_penalty = torch.tensor(0.0, device=device)
                if cats is not None:
                    cats = to_cuda(cats, device)
                    masks = to_cuda(masks, device)

                    motif_pred = torch.sigmoid(motif_pred)
                    motif_preds = [motif_pred]

                    l_cat_pos, l_cat_neg = Loss.MaskedBCE(cats, motif_preds, masks)
                    # Access w_contrast from config.losses
                    l_cat_contrast = config.losses.w_contrast * Loss.ContrastLoss(motif_preds, masks)
                    motif_penalty = torch.nn.functional.relu(torch.sum(motif_pred * motif_pred - 25.0))

                Pbind = []
                l_str_dist = torch.tensor(0.0, device=device)
                key_mae = torch.tensor(0.0, device=device)
                l_str_pair = torch.tensor(0.0, device=device)
                l_str_attmap = torch.tensor(0.0, device=device)
                l_screen = torch.tensor(0.0, device=device)
                l_screen_cont = torch.tensor(0.0, device=device)
                l_screen_rank = torch.tensor(0.0, device=device)

                if keyxyz_pred is not None and grid.shape[1] == rec_key_z.shape[1]:
                    try:
                        if len(nK.shape) > 1:
                            nK = nK.squeeze(dim=0)

                        if eval_struct:
                            # Access struct_loss from config.losses
                            l_str_dist, key_mae = Loss.StructureLoss(keyxyz_pred, keyxyz, nK, opt=config.losses.struct_loss)
                            # Access w_Dkey from config.losses
                            l_str_pair = config.losses.w_Dkey * Loss.PairDistanceLoss(key_pairdist_pred, keyxyz, nK)

                            # Access w_spread from config.losses
                            l_str_attmap_pos= config.losses.w_spread * Loss.SpreadLoss(keyxyz, rec_key_z, grid, nK)
                            l_str_attmap_neg = config.losses.w_spread * Loss.SpreadLoss_v2(keyxyz, rec_key_z, grid, nK)
                            l_str_attmap = l_str_attmap_pos + 0.2 *l_str_attmap_neg

                    except Exception as e:
                        print(f"Error in str loss calculation: {e}")
                        import traceback
                        traceback.print_exc()
                        pass
                if bind_pred is not None:
                    try:
                        # Access screening loss weights from config.losses
                        l_screen = Loss.ScreeningLoss(bind_pred[0], blabel)
                        l_screen_rank = Loss.RankingLoss(torch.sigmoid(bind_pred[0]), blabel)
                        l_screen_cont = Loss.ScreeningContrastLoss(bind_pred[1], blabel, nK)
                        Pbind = ['%4.2f' % float(a) for a in torch.sigmoid(bind_pred[0])]
                        Pt[source].append(float(torch.sigmoid(bind_pred[0][0]).cpu()))
                        Pf[source] += list(torch.sigmoid(bind_pred[0][1:]).cpu().detach().numpy())
                    except Exception as e:
                        print(f"Error in binding loss calculation: {e}")
                        import traceback
                        traceback.print_exc()
                        pass

                l2_penalty = torch.tensor(0.0, device=device)
                if is_train:
                    for param in model.parameters():
                        l2_penalty += torch.norm(param)

                # Access all loss weights from config.losses
                loss = (config.losses.w_cat * (l_cat_pos + l_cat_neg + l_cat_contrast +
                                       config.losses.w_motif_penalty * motif_penalty) +
                        config.losses.w_penalty * l2_penalty +
                        config.losses.w_str * (l_str_dist + l_str_pair + l_str_attmap) +
                        config.losses.w_screen * l_screen +
                        config.losses.w_screen_ranking * l_screen_rank +
                        config.losses.w_screen_contrast * l_screen_cont)

                trg_weight = weights.get(pnames[0], 1.0)
                loss = loss * trg_weight

                # Check for NaN/Inf in total loss before recording
                if torch.isnan(loss) or torch.isinf(loss):
                    print(f"NaN/Inf detected in total loss at epoch {epoch}, batch {b_count}")
                    print(f"  Individual losses: cat_pos={l_cat_pos:.6f}, cat_neg={l_cat_neg:.6f}")
                    print(f"  cat_contrast={l_cat_contrast:.6f}, str_dist={l_str_dist:.6f}")
                    print(f"  screen={l_screen:.6f}, screen_rank={l_screen_rank:.6f}")
                    print(f"  motif_penalty={motif_penalty:.6f}, l2_penalty={l2_penalty:.6f}")
                    print(f"  target_weight={trg_weight:.6f}")
                    continue  # Skip this corrupted batch

                temp_loss["total"].append(loss.cpu().detach().numpy())
                temp_loss["CatP"].append(l_cat_pos.cpu().detach().numpy())
                temp_loss["CatN"].append(l_cat_neg.cpu().detach().numpy())
                temp_loss["CatCont"].append(l_cat_contrast.cpu().detach().numpy())
                temp_loss["NormPenalty"].append(l2_penalty.cpu().detach().numpy())

                if l_str_dist > 0.0:
                    temp_loss["Str"].append(l_str_dist.cpu().detach().numpy())
                    temp_loss["StrMAE"].append(key_mae.cpu().detach().numpy())
                    temp_loss["StrPair"].append(l_str_pair.cpu().detach().numpy())
                    temp_loss["KeyatmAttmap"].append(l_str_attmap.cpu().detach().numpy())

                if l_screen > 0.0:
                    temp_loss["Screen"].append(l_screen.cpu().detach().numpy())
                    temp_loss["ScreenR"].append(l_screen_rank.cpu().detach().numpy())
                    temp_loss["ScreenC"].append(l_screen_cont.cpu().detach().numpy())

                if is_train and (b_count + 1) % accum == 0:
                    loss.requires_grad_(True)
                    loss.backward()
                    
<<<<<<< HEAD
                    # Add gradient clipping to prevent NaN
                    torch.nn.utils.clip_grad_norm_(model.parameters(), max_norm=1.0)
=======
                    # Add gradient clipping to prevent NaN and monitor gradient norm
                    grad_norm = torch.nn.utils.clip_grad_norm_(model.parameters(), max_norm=1.0)
>>>>>>> 061ed378
                    
                    optimizer.step()
                    optimizer.zero_grad()

                    # Check for parameter corruption after optimizer step
                    param_nan_count = 0
                    nan_param_names = []
                    for name, param in model.named_parameters():
                        if torch.isnan(param).any() or torch.isinf(param).any():
                            param_nan_count += 1
                            nan_param_names.append(name)
                            
                    if param_nan_count > 0:
                        print(f"CRITICAL: {param_nan_count} parameters corrupted at epoch {epoch}, batch {b_count}")
                        print(f"Corrupted parameters: {nan_param_names[:5]}...")  # Show first 5
                        print("Model parameters are corrupted. Training should be stopped and restarted from checkpoint.")
                        # You can add: raise RuntimeError("Parameter corruption detected") to force stop
                        break  # Exit the batch loop

                    if rank == 0 and not config.training.debug: # Access debug from config.training
                        step_metrics = {
                            "step": global_step + b_count,
                            "train_step/loss_total": float(loss.cpu().detach().numpy()),
                            "train_step/loss_cat_pos": float(l_cat_pos.cpu().detach().numpy()),
                            "train_step/loss_cat_neg": float(l_cat_neg.cpu().detach().numpy()),
                            "train_step/loss_cat_contrast": float(l_cat_contrast.cpu().detach().numpy()),
<<<<<<< HEAD
                            "train_step/loss_norm_penalty": float((motif_penalty + l2_penalty).cpu().detach().numpy())
=======
                            "train_step/loss_norm_penalty": float((motif_penalty + l2_penalty).cpu().detach().numpy()),
                            "train_step/loss_l2_penalty": float(l2_penalty.cpu().detach().numpy()),
                            "train_step/loss_motif_penalty": float(motif_penalty.cpu().detach().numpy()),
                            "train_step/grad_norm": float(grad_norm),
                            "train_step/learning_rate": optimizer.param_groups[0]['lr']
>>>>>>> 061ed378
                        }

                        if l_str_dist > 0.0:
                            step_metrics.update({
                                "train_step/loss_structure": float(l_str_dist.cpu().detach().numpy()),
                                "train_step/loss_structure_mae": float(key_mae.cpu().detach().numpy()),
                                "train_step/loss_structure_pair": float(l_str_pair.cpu().detach().numpy()),
                                "train_step/loss_keyatm_attmap": float(l_str_attmap.cpu().detach().numpy())
                            })

                        if l_screen > 0.0:
                            step_metrics.update({
                                "train_step/loss_screening": float(l_screen.cpu().detach().numpy()),
                                "train_step/loss_screening_rank": float(l_screen_rank.cpu().detach().numpy()),
                                "train_step/loss_screening_contrast": float(l_screen_cont.cpu().detach().numpy())
                            })

                        wandb.log(step_metrics)

                    if eval_struct:
                        print (f"Rank {rank} TRAIN Epoch: [{epoch:2d}/{config.training.max_epoch:2d}], " # Access max_epoch from config.training
                               f"Batch: [{b_count:2d}/{len(loader):2d}], loss: {np.sum(temp_loss['total'][-accum:]):8.3f} "
                               f"(Cat Pos/Neg/Cntrst: {np.sum(temp_loss['CatP'][-accum:]):5.1f}/"
                               f"{np.sum(temp_loss['CatN'][-accum:]):5.1f}/{np.sum(temp_loss['CatCont'][-accum:]):5.3f}|"
                               f"Strc Mae/Pair: "
                               f"{np.sum(temp_loss['StrMAE'][-accum:]):5.2f}/"
                               f"{np.sum(temp_loss['StrPair'][-accum:]):5.2f}|"
                               f"Scrn bce/rank/Ctrs: {np.sum(temp_loss['Screen'][-accum:]):4.2f}/"
                               f"{np.sum(temp_loss['ScreenR'][-accum:]):4.2f}/"
                               f"{np.sum(temp_loss['ScreenC'][-accum:]):4.2f}|"
                               f"{pnames[0]}:", ' '.join(Pbind), ','.join(info['ligands'][0]))
                    else:
                        print (f"Rank {rank} TRAIN Epoch: [{epoch:2d}/{config.training.max_epoch:2d}], " # Access max_epoch from config.training
                               f"Batch: [{b_count:2d}/{len(loader):2d}], loss: {np.sum(temp_loss['total'][-accum:]):8.3f} "
                               f"(Cat Pos/Neg/Cntrst: {np.sum(temp_loss['CatP'][-accum:]):5.1f}/"
                               f"{np.sum(temp_loss['CatN'][-accum:]):5.1f}/{np.sum(temp_loss['CatCont'][-accum:]):5.3f}|"
                               "                          |"
                               f"Scrn bce/rank/Ctrs: {np.sum(temp_loss['Screen'][-accum:]):4.2f}/"
                               f"{np.sum(temp_loss['ScreenR'][-accum:]):4.2f}/"
                               f"{np.sum(temp_loss['ScreenC'][-accum:]):4.2f}|"
                               f"{pnames[0]}:", ' '.join(Pbind), ','.join(info['ligands'][0]))

                elif (b_count + 1) % accum == 0:
                    if rank == 0 and not config.training.debug: # Access debug from config.training
                        step_metrics = {
                            "step": global_step + b_count,
                            "valid_step/loss_total": float(loss.cpu().detach().numpy()),
                            "valid_step/loss_cat_pos": float(l_cat_pos.cpu().detach().numpy()),
                            "valid_step/loss_cat_neg": float(l_cat_neg.cpu().detach().numpy()),
                            "valid_step/loss_cat_contrast": float(l_cat_contrast.cpu().detach().numpy()),
                            "valid_step/loss_norm_penalty": float((motif_penalty + l2_penalty).cpu().detach().numpy())
                        }

                        if l_str_dist > 0.0:
                            step_metrics.update({
                                "valid_step/loss_structure": float(l_str_dist.cpu().detach().numpy()),
                                "valid_step/loss_structure_mae": float(key_mae.cpu().detach().numpy()),
                                "valid_step/loss_structure_pair": float(l_str_pair.cpu().detach().numpy()),
                                "valid_step/loss_keyatm_attmap": float(l_str_attmap.cpu().detach().numpy())
                            })

                        if l_screen > 0.0:
                            step_metrics.update({
                                "valid_step/loss_screening": float(l_screen.cpu().detach().numpy()),
                                "valid_step/loss_screening_rank": float(l_screen_rank.cpu().detach().numpy()),
                                "valid_step/loss_screening_contrast": float(l_screen_cont.cpu().detach().numpy())
                            })

                        wandb.log(step_metrics)

                    print (f"Rank {rank} VALID Epoch: [{epoch:2d}/{config.training.max_epoch:2d}], " # Access max_epoch from config.training
                          f"Batch: [{b_count:2d}/{len(loader):2d}], loss: {np.sum(temp_loss['total'][-accum:]):8.3f} "
                          f"(Category Pos/Neg/Contrast: {np.sum(temp_loss['CatP'][-accum:]):6.1f}/"
                          f"{np.sum(temp_loss['CatN'][-accum:]):6.1f}/{np.sum(temp_loss['CatCont'][-accum:]):6.3f}|"
                          f"Struct Dist/Mae/Pair: {np.sum(temp_loss['Str'][-accum:]):6.1f}/"
                          f"{np.sum(temp_loss['StrMAE'][-accum:]):5.2f}/"
                          f"{np.sum(temp_loss['StrPair'][-accum:]):6.3f}|"
                          f"Screening bce/rank/Contrast: {np.sum(temp_loss['Screen'][-accum:]):4.2f}/"
                          f"{np.sum(temp_loss['ScreenR'][-accum:]):4.2f}/"
                          f"{np.sum(temp_loss['ScreenC'][-accum:]):6.3f}|"
                          f"{pnames[0]}", ' '.join(Pbind), ','.join(info['ligands'][0]))

                b_count += 1

    return temp_loss, Pt, Pf


def train_model(rank, world_size, config: Config): 
    gpu = rank % world_size
    dist.init_process_group(backend='gloo', world_size=world_size, rank=rank)

    # Access debug from config.training
    if rank == 0 and not config.training.debug:
        wandb.init(
            project="motifscreen-aff",
            name=f"{config.modelname}{config.version}_{config.model_note}", # Access max_epoch from config.training
            mode=config.training.wandb_mode,
            config={
                "model_version": config.version,
                "model_name": config.modelname,
                "learning_rate": config.training.lr, # Access LR from config.training
                "max_epochs": config.training.max_epoch, # Access max_epoch from config.training
                "batch_size": config.dataloader.batch_size, # Access batch_size from config.dataloader
                "dropout_rate": config.dropout_rate, # This is a direct attribute
                "edge_mode": config.graph.edgemode, # Access from config.graph
                "ball_radius": config.graph.ball_radius, # Access from config.graph
                "w_cat": config.losses.w_cat, # Access from config.losses
                "w_str": config.losses.w_str, # Access from config.losses
                "w_screen": config.losses.w_screen # Access from config.losses
            }
        )

    device = torch.device(f"cuda:{rank}" if torch.cuda.is_available() else "cpu")
    if torch.cuda.is_available():
        torch.cuda.set_device(device)

    model, optimizer, start_epoch, train_loss, valid_loss = load_params(rank, config)

    # Access ddp from config.training
    if config.training.ddp:
        if torch.cuda.is_available():
            ddp_model = DDP(model, device_ids=[gpu], find_unused_parameters=False)
        else:
            ddp_model = DDP(model, find_unused_parameters=False)

    if config.training.debug: # Access debug from config.training
        train_datasetf = 'data/small.txt'
        valid_datasetf = 'data/small.txt'
    else:
        train_datasetf = config.train_file # Direct access to train_file and valid_file
        valid_datasetf = config.valid_file

    # Load data now takes the main config object
    train_loader, weights_train = load_data(train_datasetf, world_size, rank, config, static=False)
    valid_loader, weights_valid = load_data(valid_datasetf, world_size, rank, config, static=True)

    auc_train = {'chembl': [], 'biolip': [], 'pdbbind': [], 'dude':[]}
    auc_valid = {'chembl': [], 'biolip': [], 'pdbbind': [], 'dude':[]}

    global_step = start_epoch * len(train_loader)

    # Access max_epoch from config.training
    for epoch in range(start_epoch, config.training.max_epoch):
        print(f"\n=== Epoch {epoch}/{config.training.max_epoch} ===")

        # Access ddp from config.training
        if config.training.ddp:
            ddp_model.train()
            # Pass the main config object to train_one_epoch
            temp_loss, Pt, Pf = train_one_epoch(ddp_model, optimizer, train_loader, rank, epoch, True, config, weights_train, global_step)
        else:
            model.train()
            # Pass the main config object to train_one_epoch
            temp_loss, Pt, Pf = train_one_epoch(model, optimizer, train_loader, rank, epoch, True, config, weights_train, global_step)

        for k in train_loss:
            train_loss[k].append(np.array(temp_loss[k]))

        if rank == 0:
            for key in Pt:
                if len(Pt[key]) > 10 and len(Pf[key]) > 10:
                    auc_train[key].append(calc_AUC(Pt[key], Pf[key]))

            if not config.training.debug: # Access debug from config.training
                train_metrics = {
                    "epoch": epoch,
                    "train/loss_total": np.mean(train_loss['total'][-1]),
                    "train/loss_cat_pos": np.mean(train_loss['CatP'][-1]),
                    "train/loss_cat_neg": np.mean(train_loss['CatN'][-1]),
                    "train/loss_cat_contrast": np.mean(train_loss['CatCont'][-1]),
                    "train/loss_norm_penalty": np.mean(train_loss['NormPenalty'][-1])
                }

                if len(train_loss['Str'][-1]) > 0:
                    train_metrics.update({
                        "train/loss_structure": np.mean(train_loss['Str'][-1]),
                        "train/loss_structure_mae": np.mean(train_loss['StrMAE'][-1]),
                        "train/loss_structure_pair": np.mean(train_loss['StrPair'][-1]),
                        "train/loss_keyatm_attmap": np.mean(train_loss['KeyatmAttmap'][-1])
                    })

                if len(train_loss['Screen'][-1]) > 0:
                    train_metrics.update({
                        "train/loss_screening": np.mean(train_loss['Screen'][-1]),
                        "train/loss_screening_rank": np.mean(train_loss['ScreenR'][-1]),
                        "train/loss_screening_contrast": np.mean(train_loss['ScreenC'][-1])
                    })

                for key in ['pdbbind', 'chembl', 'biolip']:
                    if key in auc_train and len(auc_train[key]) > 0:
                        train_metrics[f"train/auc_{key}"] = auc_train[key][-1]

                wandb.log(train_metrics)

        optimizer.zero_grad()
        global_step += len(train_loader)

        with torch.no_grad():
            # Access ddp from config.training
            if config.training.ddp:
                ddp_model.eval()
                # Pass the main config object to train_one_epoch
                temp_loss, Pt, Pf = train_one_epoch(ddp_model, optimizer, valid_loader, rank, epoch, False, config, weights_valid, global_step)
            else:
                model.eval()
                # Pass the main config object to train_one_epoch
                temp_loss, Pt, Pf = train_one_epoch(model, optimizer, valid_loader, rank, epoch, False, config, weights_valid, global_step)

        for k in valid_loss:
            valid_loss[k].append(np.array(temp_loss[k]))

        if rank == 0:
            for key in Pt:
                if len(Pt[key]) > 10 and len(Pf[key]) > 10:
                    auc_valid[key].append(calc_AUC(Pt[key], Pf[key]))

            if not config.training.debug: # Access debug from config.training
                valid_metrics = {
                    "epoch": epoch,
                    "valid/loss_total": np.mean(valid_loss['total'][-1]),
                    "valid/loss_cat_pos": np.mean(valid_loss['CatP'][-1]),
                    "valid/loss_cat_neg": np.mean(valid_loss['CatN'][-1]),
                    "valid/loss_cat_contrast": np.mean(valid_loss['CatCont'][-1]),
                    "valid/loss_norm_penalty": np.mean(valid_loss['NormPenalty'][-1])
                }

                if len(valid_loss['Str'][-1]) > 0:
                    valid_metrics.update({
                        "valid/loss_structure": np.mean(valid_loss['Str'][-1]),
                        "valid/loss_structure_mae": np.mean(valid_loss['StrMAE'][-1]),
                        "valid/loss_structure_pair": np.mean(valid_loss['StrPair'][-1]),
                        "valid/loss_keyatm_attmap": np.mean(valid_loss['KeyatmAttmap'][-1])
                    })

                if len(valid_loss['Screen'][-1]) > 0:
                    valid_metrics.update({
                        "valid/loss_screening": np.mean(valid_loss['Screen'][-1]),
                        "valid/loss_screening_rank": np.mean(valid_loss['ScreenR'][-1]),
                        "valid/loss_screening_contrast": np.mean(valid_loss['ScreenC'][-1])
                    })

                for key in ['pdbbind', 'chembl', 'biolip']:
                    if key in auc_valid and len(auc_valid[key]) > 0:
                        valid_metrics[f"valid/auc_{key}"] = auc_valid[key][-1]

                wandb.log(valid_metrics)

        print("***SUM***")
        print(f"Train loss | {np.mean(train_loss['total'][-1]):7.4f} | Valid loss | {np.mean(valid_loss['total'][-1]):7.4f}")

        if rank == 0:
            auc_l = "AUC: "
            for key in ['pdbbind', 'chembl', 'biolip', 'dude']:
                if key in auc_train and len(auc_train[key]) > 0:
                    auc_l += f' {key} {auc_train[key][-1]:6.4f}'
                if key in auc_valid and len(auc_valid[key]) > 0:
                    auc_l += f' / {auc_valid[key][-1]:6.4f}'
            print(auc_l)

        if rank == 0:
            model_dir = join("models", f"{config.modelname}{config.version}")

            if np.min([np.mean(vl) for vl in valid_loss["total"]]) == np.mean(valid_loss["total"][-1]):
                torch.save({
                    'epoch': epoch,
                    'model_state_dict': model.state_dict(),
                    'optimizer_state_dict': optimizer.state_dict(),
                    'train_loss': train_loss,
                    'valid_loss': valid_loss,
                    'auc_train': auc_train,
                    'auc_valid': auc_valid,
                }, join(model_dir, "best.pkl"))
                print("Saved best model")

            torch.save({
                'epoch': epoch,
                'model_state_dict': model.state_dict(),
                'optimizer_state_dict': optimizer.state_dict(),
                'train_loss': train_loss,
                'valid_loss': valid_loss,
                'auc_train': auc_train,
                'auc_valid': auc_valid,
            }, join(model_dir, "model.pkl"))

            torch.save({
                'epoch': epoch,
                'model_state_dict': model.state_dict(),
                'optimizer_state_dict': optimizer.state_dict(),
                'train_loss': train_loss,
                'valid_loss': valid_loss,
                'auc_train': auc_train,
                'auc_valid': auc_valid,
            }, join(model_dir, f"epoch{epoch}.pkl"))


def main():
    """Main function"""
    parser = argparse.ArgumentParser(description='Train MotifScreen-Aff')
    parser.add_argument('--config', type=str, default='common',
                        help='Config name (e.g., common) or path to config file')
    parser.add_argument('--debug', action='store_true', help='Enable debug mode')

    parser.add_argument('--version', type=str, help='Override model version (e.g., v1.0, v2.0)')
    parser.add_argument('--model_note', type=str, default='',
                        help='Additional note for the model name in wandb')
    args = parser.parse_args()

    # Load configuration
    if args.config.endswith('.yaml'):
        config = load_config(args.config)
    else:
        try:
            config = load_config_with_base(args.config)
        except FileNotFoundError:
            print(f"Config '{args.config}' not found. Using default common config.")
            raise FileNotFoundError(f"Config '{args.config}' not found. Using default common config.")
    if args.debug:
        config.training.debug = True # Access debug from config.training
        config.dataloader.num_workers = 1 # Access num_workers from config.dataloader
    if args.version:
        config.version = args.version
    if args.model_note:
        config.model_note = args.model_note
    print(f"DGL version: {dgl.__version__}")
    print(f"Using config: {args.config}")
    print(f"Using model: MSK_{config.version}")
    print(f"Training dropout: {config.dropout_rate}")

    print("\n=== Grouped Parameter Configuration ===")
    # Access parameters from their structured locations
    print(f"Graph: edgemode={config.graph.edgemode}, edgek={config.graph.edgek}, "
          f"edgedist={config.graph.edgedist}, ball_radius={config.graph.ball_radius}")
    print(f"Processing: ntype={config.processing.ntype}, max_subset={config.processing.max_subset}, "
          f"drop_H={config.processing.drop_H}")
    print(f"Augmentation: randomize={config.augmentation.randomize}")
    print(f"Cross-validation: load_cross={config.cross_validation.load_cross}, "
          f"cross_eval_struct={config.cross_validation.cross_eval_struct}")
    print("="*50)

    if torch.cuda.is_available():
        torch.cuda.empty_cache()
    mp.freeze_support()

    world_size = torch.cuda.device_count() if torch.cuda.is_available() else 1
    print(f"Using {world_size} GPUs.." if torch.cuda.is_available() else "Using CPU only..")

    # Access ddp from config.training
    if not torch.cuda.is_available():
        config.training.ddp = False
        print("Disabled DDP for CPU-only execution")

    if 'MASTER_ADDR' not in os.environ:
        os.environ['MASTER_ADDR'] = 'localhost'
    if 'MASTER_PORT' not in os.environ:
        os.environ['MASTER_PORT'] = '12347'

    # Access ddp from config.training
    if config.training.ddp:
        mp.spawn(train_model, args=(world_size, config), nprocs=world_size, join=True)
    else:
        train_model(0, 1, config)


if __name__ == "__main__":
    main()<|MERGE_RESOLUTION|>--- conflicted
+++ resolved
@@ -39,14 +39,8 @@
         model = MSK_1(config)
     elif config.version == "ablation":
         if not config.training.silent:
-<<<<<<< HEAD
-            print("Loading MSK_2 model")
-        model = MSK_2(config)
-
-=======
             print("Loading MSK_ablation model")
         model = MSK_ablation(config)
->>>>>>> 061ed378
     model.to(device)
 
     train_loss_empty = {
@@ -61,10 +55,6 @@
         }
     epoch = 0
 
-<<<<<<< HEAD
-    # Access learning rate via config.training.lr
-    optimizer = torch.optim.Adam(model.parameters(), lr=config.training.lr)
-=======
     optimizer = torch.optim.Adam(
         model.parameters(), 
         lr=config.training.lr,
@@ -98,7 +88,6 @@
             print(f"Unknown scheduler type: {config.training.scheduler.scheduler_type}. No scheduler will be used.")
     else:
         print("Scheduler disabled in config.")
->>>>>>> 061ed378
 
     # Checkpoint path uses config.modelname and config.version
     checkpoint_path = join("models", f"{config.modelname}{config.version}", "model.pkl")
@@ -169,11 +158,7 @@
     return model, optimizer, epoch, train_loss, valid_loss
 
 
-<<<<<<< HEAD
 def load_data(txt_file, world_size, rank, main_config: Config, static: bool): # Type hint for config is now your main Config
-=======
-def load_data(txt_file, world_size, rank, main_config: Config): 
->>>>>>> 061ed378
     """Load dataset using grouped configuration"""
     from torch.utils import data
 
@@ -421,13 +406,8 @@
                     loss.requires_grad_(True)
                     loss.backward()
                     
-<<<<<<< HEAD
-                    # Add gradient clipping to prevent NaN
-                    torch.nn.utils.clip_grad_norm_(model.parameters(), max_norm=1.0)
-=======
                     # Add gradient clipping to prevent NaN and monitor gradient norm
                     grad_norm = torch.nn.utils.clip_grad_norm_(model.parameters(), max_norm=1.0)
->>>>>>> 061ed378
                     
                     optimizer.step()
                     optimizer.zero_grad()
@@ -454,15 +434,11 @@
                             "train_step/loss_cat_pos": float(l_cat_pos.cpu().detach().numpy()),
                             "train_step/loss_cat_neg": float(l_cat_neg.cpu().detach().numpy()),
                             "train_step/loss_cat_contrast": float(l_cat_contrast.cpu().detach().numpy()),
-<<<<<<< HEAD
-                            "train_step/loss_norm_penalty": float((motif_penalty + l2_penalty).cpu().detach().numpy())
-=======
                             "train_step/loss_norm_penalty": float((motif_penalty + l2_penalty).cpu().detach().numpy()),
                             "train_step/loss_l2_penalty": float(l2_penalty.cpu().detach().numpy()),
                             "train_step/loss_motif_penalty": float(motif_penalty.cpu().detach().numpy()),
                             "train_step/grad_norm": float(grad_norm),
                             "train_step/learning_rate": optimizer.param_groups[0]['lr']
->>>>>>> 061ed378
                         }
 
                         if l_str_dist > 0.0:
